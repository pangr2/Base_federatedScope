import logging
import os
import random
import sys
import time
import math
from datetime import datetime
from os import path as osp
import ssl
import urllib.request
import signal

import numpy as np
# Blind torch
try:
    import torch
    import torchvision
    import torch.distributions as distributions
except ImportError:
    torch = None
    torchvision = None
    distributions = None

logger = logging.getLogger(__name__)


def setup_seed(seed):
    np.random.seed(seed)
    random.seed(seed)
    if torch is not None:
        torch.manual_seed(seed)
        torch.cuda.manual_seed_all(seed)
        torch.backends.cudnn.deterministic = True
    else:
        import tensorflow as tf
        tf.set_random_seed(seed)


def update_logger(cfg, clear_before_add=False):
    import os
    import sys
    import logging

    root_logger = logging.getLogger("federatedscope")

    # clear all existing handlers and add the default stream
    if clear_before_add:
        root_logger.handlers = []
        handler = logging.StreamHandler()
        logging_fmt = "%(asctime)s (%(module)s:%(lineno)d) %(levelname)s: %(message)s"
        handler.setFormatter(logging.Formatter(logging_fmt))
        root_logger.addHandler(handler)

    # update level
    if cfg.verbose > 0:
        logging_level = logging.INFO
    else:
        logging_level = logging.WARN
        logger.warning("Skip DEBUG/INFO messages")
    root_logger.setLevel(logging_level)

    # ================ create outdir to save log, exp_config, models, etc,.
    if cfg.outdir == "":
        cfg.outdir = os.path.join(os.getcwd(), "exp")
    cfg.outdir = os.path.join(cfg.outdir, cfg.expname)

    # if exist, make directory with given name and time
    if os.path.isdir(cfg.outdir) and os.path.exists(cfg.outdir):
        outdir = os.path.join(cfg.outdir, "sub_exp" +
                              datetime.now().strftime('_%Y%m%d%H%M%S')
                              )  # e.g., sub_exp_20220411030524
        while os.path.exists(outdir):
            time.sleep(1)
            outdir = os.path.join(
                cfg.outdir,
                "sub_exp" + datetime.now().strftime('_%Y%m%d%H%M%S'))
        cfg.outdir = outdir
    # if not, make directory with given name
    os.makedirs(cfg.outdir)

    # create file handler which logs even debug messages
    fh = logging.FileHandler(os.path.join(cfg.outdir, 'exp_print.log'))
    fh.setLevel(logging.DEBUG)
    logger_formatter = logging.Formatter(
        "%(asctime)s (%(module)s:%(lineno)d) %(levelname)s: %(message)s")
    fh.setFormatter(logger_formatter)
    root_logger.addHandler(fh)
    #sys.stderr = sys.stdout

    root_logger.info(f"the output dir is {cfg.outdir}")


def get_dataset(type, root, transform, target_transform, download=True):
    if isinstance(type, str):
        if hasattr(torchvision.datasets, type):
            return getattr(torchvision.datasets,
                           type)(root=root,
                                 transform=transform,
                                 target_transform=target_transform,
                                 download=download)
        else:
            raise NotImplementedError('Dataset {} not implement'.format(type))
    else:
        raise TypeError()


def save_local_data(dir_path,
                    train_data=None,
                    train_targets=None,
                    test_data=None,
                    test_targets=None,
                    val_data=None,
                    val_targets=None):
    r"""
    https://github.com/omarfoq/FedEM/blob/main/data/femnist/generate_data.py

    save (`train_data`, `train_targets`) in {dir_path}/train.pt,
    (`val_data`, `val_targets`) in {dir_path}/val.pt
    and (`test_data`, `test_targets`) in {dir_path}/test.pt
    :param dir_path:
    :param train_data:
    :param train_targets:
    :param test_data:
    :param test_targets:
    :param val_data:
    :param val_targets
    """
    if (train_data is not None) and (train_targets is not None):
        torch.save((train_data, train_targets), osp.join(dir_path, "train.pt"))

    if (test_data is not None) and (test_targets is not None):
        torch.save((test_data, test_targets), osp.join(dir_path, "test.pt"))

    if (val_data is not None) and (val_targets is not None):
        torch.save((val_data, val_targets), osp.join(dir_path, "val.pt"))


def filter_by_specified_keywords(param_name, filter_keywords):
    '''
    Arguments:
        param_name (str): parameter name.
    Returns:
        preserve (bool): whether to preserve this parameter.
    '''
    preserve = True
    for kw in filter_keywords:
        if kw in param_name:
            preserve = False
            break
    return preserve


def get_random(type, sample_shape, params, device):
    if not hasattr(distributions, type):
        raise NotImplementedError("Distribution {} is not implemented, please refer to ```torch.distributions```" \
                                  "(https://pytorch.org/docs/stable/distributions.html).".format(type))
    generator = getattr(distributions, type)(**params)
    return generator.sample(sample_shape=sample_shape).to(device)


def batch_iter(data, batch_size=64, shuffled=True):

    assert 'x' in data and 'y' in data
    data_x = data['x']
    data_y = data['y']
    data_size = len(data_y)
    num_batches_per_epoch = math.ceil(data_size / batch_size)

    while True:
        shuffled_index = np.random.permutation(
            np.arange(data_size)) if shuffled else np.arange(data_size)
        for batch in range(num_batches_per_epoch):
            start_index = batch * batch_size
            end_index = min(data_size, (batch + 1) * batch_size)
            sample_index = shuffled_index[start_index:end_index]
            yield {'x': data_x[sample_index], 'y': data_y[sample_index]}


def merge_dict(dict1, dict2):
    # Merge results for history
    for key, value in dict2.items():
        if key not in dict1:
            if isinstance(value, dict):
                dict1[key] = merge_dict({}, value)
            else:
                dict1[key] = [value]
        else:
            if isinstance(value, dict):
                merge_dict(dict1[key], value)
            else:
                dict1[key].append(value)
    return dict1


def download_url(url: str, folder='folder'):
    r"""Downloads the content of an url to a folder.

    Modified from `https://github.com/pyg-team/pytorch_geometric/blob/master/torch_geometric/data/download.py`

    Args:
        url (string): The url of target file.
        folder (string): The target folder.

    Returns:
        path (string): File path of downloaded files.
    """

    file = url.rpartition('/')[2]
    file = file if file[0] == '?' else file.split('?')[0]
    path = osp.join(folder, file)
    if osp.exists(path):
        logger.info(f'File {file} exists, use existing file.')
        return path

    logger.info(f'Downloading {url}')
    os.makedirs(folder, exist_ok=True)
    ctx = ssl._create_unverified_context()
    data = urllib.request.urlopen(url, context=ctx)
    with open(path, 'wb') as f:
        f.write(data.read())

    return path


<<<<<<< HEAD
def move_to(obj, device):
    import torch
    if torch.is_tensor(obj):
        return obj.to(device)
    elif isinstance(obj, dict):
        res = {}
        for k, v in obj.items():
            res[k] = move_to(v, device)
        return res
    elif isinstance(obj, list):
        res = []
        for v in obj:
            res.append(move_to(v, device))
        return res
    else:
        raise TypeError("Invalid type for move_to")
=======
class Timeout(object):
    def __init__(self, seconds, max_failure=5):
        self.seconds = seconds
        self.max_failure = max_failure

    def __enter__(self):
        def signal_handler(signum, frame):
            raise TimeoutError()

        if self.seconds > 0:
            signal.signal(signal.SIGALRM, signal_handler)
            signal.alarm(self.seconds)
        return self

    def __exit__(self, exc_type, exc_value, traceback):
        signal.alarm(0)

    def reset(self):
        signal.alarm(self.seconds)

    def block(self):
        signal.alarm(0)

    def exceed_max_failure(self, num_failure):
        return num_failure > self.max_failure
>>>>>>> 2252a587
<|MERGE_RESOLUTION|>--- conflicted
+++ resolved
@@ -222,7 +222,6 @@
     return path
 
 
-<<<<<<< HEAD
 def move_to(obj, device):
     import torch
     if torch.is_tensor(obj):
@@ -239,7 +238,8 @@
         return res
     else:
         raise TypeError("Invalid type for move_to")
-=======
+
+
 class Timeout(object):
     def __init__(self, seconds, max_failure=5):
         self.seconds = seconds
@@ -264,5 +264,4 @@
         signal.alarm(0)
 
     def exceed_max_failure(self, num_failure):
-        return num_failure > self.max_failure
->>>>>>> 2252a587
+        return num_failure > self.max_failure