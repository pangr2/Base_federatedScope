--- conflicted
+++ resolved
@@ -191,23 +191,9 @@
 
     answers = []
     for sample in tqdm(list_data_dict):
-<<<<<<< HEAD
         input_text = build_prompt(sample['instruction'], N_SHOT, COT_FLAG)
         generate_kwargs = dict(max_new_tokens=512, top_p=0.95, temperature=0.8)
         model_completion = fschatbot.generate(input_text, generate_kwargs)
-=======
-        n_shot = N_SHOT
-        input_text = build_prompt(sample['instruction'], n_shot, COT_FLAG)
-
-        # Avoid input too long
-        while len(input_text) > 1024 and n_shot > 0:
-            n_shot -= 1
-            input_text = build_prompt(sample['instruction'], n_shot, COT_FLAG)
-
-        model_completion = fschatbot.predict(input_text,
-                                             use_history=False,
-                                             use_prompt=False)
->>>>>>> ca804fb0
         model_answer = clean_answer(model_completion)
         is_cor = is_correct(model_answer, sample['output'])
         answers.append(is_cor)
